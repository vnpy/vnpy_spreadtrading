--- conflicted
+++ resolved
@@ -8,11 +8,7 @@
 from vnpy.trader.constant import Direction, Status, Offset, Interval
 from vnpy.trader.utility import virtual, floor_to, ceil_to, round_to
 
-<<<<<<< HEAD
-from .base import SpreadData, LegData, EngineType
-=======
-from .base import SpreadData, LegData, AlgoItem
->>>>>>> ce46fa9f
+from .base import SpreadData, LegData, EngineType, AlgoItem
 
 if TYPE_CHECKING:
     from .engine import SpreadAlgoEngine, SpreadStrategyEngine
